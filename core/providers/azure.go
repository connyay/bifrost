--- conflicted
+++ resolved
@@ -43,16 +43,6 @@
 	Usage             schemas.LLMUsage                `json:"usage"`              // Token usage statistics
 }
 
-// AzureError represents the error response structure from Azure's API.
-// It includes error code and message information.
-type AzureError struct {
-	Error struct {
-		Code    string `json:"code"`    // Error code
-		Message string `json:"message"` // Error message
-	} `json:"error"`
-}
-
-<<<<<<< HEAD
 // AzureEmbeddingResponse represents the response structure from Azure's embedding API.
 type AzureEmbeddingResponse struct {
 	Object string `json:"object"`
@@ -66,10 +56,18 @@
 	ID                string           `json:"id"`
 	SystemFingerprint *string          `json:"system_fingerprint"`
 }
-=======
+
+// AzureError represents the error response structure from Azure's API.
+// It includes error code and message information.
+type AzureError struct {
+	Error struct {
+		Code    string `json:"code"`    // Error code
+		Message string `json:"message"` // Error message
+	} `json:"error"`
+}
+
 // AzureAuthorizationTokenKey is the context key for the Azure authentication token.
 const AzureAuthorizationTokenKey ContextKey = "azure-authorization-token"
->>>>>>> 5bdc42f0
 
 // azureTextCompletionResponsePool provides a pool for Azure text completion response objects.
 var azureTextCompletionResponsePool = sync.Pool{
